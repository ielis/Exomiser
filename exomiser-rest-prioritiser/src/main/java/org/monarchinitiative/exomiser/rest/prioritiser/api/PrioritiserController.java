/*
 * The Exomiser - A tool to annotate and prioritize genomic variants
 *
 * Copyright (c) 2016-2019 Queen Mary University of London.
 * Copyright (c) 2012-2016 Charité Universitätsmedizin Berlin and Genome Research Ltd.
 *
 * This program is free software: you can redistribute it and/or modify
 * it under the terms of the GNU Affero General Public License as
 * published by the Free Software Foundation, either version 3 of the
 * License, or (at your option) any later version.
 *
 * This program is distributed in the hope that it will be useful,
 * but WITHOUT ANY WARRANTY; without even the implied warranty of
 * MERCHANTABILITY or FITNESS FOR A PARTICULAR PURPOSE.  See the
 * GNU Affero General Public License for more details.
 *
 * You should have received a copy of the GNU Affero General Public License
 * along with this program.  If not, see <http://www.gnu.org/licenses/>.
 */

package org.monarchinitiative.exomiser.rest.prioritiser.api;

import org.monarchinitiative.exomiser.core.genome.GenomeAnalysisService;
import org.monarchinitiative.exomiser.core.model.Gene;
import org.monarchinitiative.exomiser.core.model.GeneIdentifier;
import org.monarchinitiative.exomiser.core.prioritisers.HiPhiveOptions;
import org.monarchinitiative.exomiser.core.prioritisers.Prioritiser;
import org.monarchinitiative.exomiser.core.prioritisers.PriorityFactory;
import org.monarchinitiative.exomiser.core.prioritisers.PriorityResult;
import org.slf4j.Logger;
import org.slf4j.LoggerFactory;
import org.springframework.beans.factory.annotation.Autowired;
import org.springframework.http.MediaType;
import org.springframework.web.bind.annotation.*;

import java.time.Duration;
import java.time.Instant;
<<<<<<< HEAD
import java.util.*;
import java.util.function.Function;
=======
import java.util.Comparator;
import java.util.HashMap;
import java.util.List;
import java.util.Map;
>>>>>>> 7e455497
import java.util.stream.Stream;

import static com.google.common.collect.ImmutableList.toImmutableList;

/**
 * @author Jules Jacobsen <jules.jacobsen@sanger.ac.uk>
 */
@RestController
public class PrioritiserController {

    private static final Logger logger = LoggerFactory.getLogger(PrioritiserController.class);

    private final PriorityFactory priorityFactory;
    private final Map<Integer, GeneIdentifier> geneIdentifiers;

    @Autowired
    public PrioritiserController(PriorityFactory priorityFactory, GenomeAnalysisService hg38GenomeAnalysisService) {
        this.priorityFactory = priorityFactory;
        Map<Integer, GeneIdentifier> map = new HashMap<>();
        for (GeneIdentifier geneIdentifier : hg38GenomeAnalysisService.getKnownGeneIdentifiers()) {
            // Don't add GeneIdentifiers without HGNC identifiers as these are superceeded by others with the same
            // entrez id which will creat duplicate key errors and out of date gene symbols etc.
            if (geneIdentifier.hasEntrezId() && !geneIdentifier.getHgncId().isEmpty()) {
                GeneIdentifier previous = map.put(geneIdentifier.getEntrezIdAsInteger(), geneIdentifier);
                if (previous != null) {
                    logger.warn("Duplicate key added {} - was {}", geneIdentifier, previous);
                }
            }
        }
        this.geneIdentifiers = map;
        logger.info("Created GeneIdentifier cache with {} entries", geneIdentifiers.size());
    }

    @GetMapping(value = "about")
    public String about() {
        return "This service will return a collection of prioritiser results for any given set of:" +
                "\n\t - HPO identifiers e.g. HPO:00001" +
                "\n\t - Entrez gene identifiers e.g. 23364" +
                "\n\t - Specified prioritiser e.g. hiphive along with any prioritiser specific commands e.g. human,mouse,fish,ppi" +
                "\n\t - limit the number of genes returned e.g. 10";
    }

    @GetMapping(value = "", produces = MediaType.APPLICATION_JSON_UTF8_VALUE)
    public PrioritiserResultSet prioritise(@RequestParam(value = "phenotypes") Set<String> phenotypes,
                                           @RequestParam(value = "genes", required = false, defaultValue = "") Set<Integer> genesIds,
                                           @RequestParam(value = "prioritiser") String prioritiserName,
                                           @RequestParam(value = "prioritiser-params", required = false, defaultValue = "") String prioritiserParams,
                                           @RequestParam(value = "limit", required = false, defaultValue = "0") Integer limit
    ) {
        PrioritiserRequest prioritiserRequest = PrioritiserRequest.builder()
                .prioritiser(prioritiserName)
                .prioritiserParams(prioritiserParams)
                .genes(genesIds)
                .phenotypes(phenotypes)
                .limit(limit)
                .build();

        return prioritise(prioritiserRequest);
    }

    @PostMapping(value = "", consumes = MediaType.APPLICATION_JSON_UTF8_VALUE, produces = MediaType.APPLICATION_JSON_UTF8_VALUE)
    public PrioritiserResultSet prioritise(@RequestBody PrioritiserRequest prioritiserRequest) {
        logger.info("{}", prioritiserRequest);

        Instant start = Instant.now();

        Prioritiser prioritiser = parsePrioritiser(prioritiserRequest.getPrioritiser(), prioritiserRequest.getPrioritiserParams());
        List<Gene> genes = makeGenesFromIdentifiers(prioritiserRequest.getGenes());

        List<PriorityResult> results = runLimitAndCollectResults(prioritiser, prioritiserRequest.getPhenotypes(), genes, prioritiserRequest.getLimit());

        Instant end = Instant.now();
        Duration duration = Duration.between(start, end);

        return new PrioritiserResultSet(prioritiserRequest, duration.toMillis(), results);
    }

    private Prioritiser parsePrioritiser(String prioritiserName, String prioritiserParams) {
        switch(prioritiserName) {
            case "phenix":
                return priorityFactory.makePhenixPrioritiser();
            case "phive":
                return priorityFactory.makePhivePrioritiser();
            case "hiphive":
            default:
                HiPhiveOptions hiPhiveOptions = HiPhiveOptions.builder()
                        .runParams(prioritiserParams)
                        .build();
                return priorityFactory.makeHiPhivePrioritiser(hiPhiveOptions);
        }
    }

    private List<Gene> makeGenesFromIdentifiers(Collection<Integer> genesIds) {
        if (genesIds.isEmpty()) {
            logger.info("Gene identifiers not specified - will compare against all known genes.");
            //If not specified, we'll assume they want to use the whole genome. Should save people a lot of typing.
            //n.b. Gene is mutable so these can't be cached and returned.
            return geneIdentifiers.values().parallelStream()
                    .map(Gene::new)
                    .collect(toImmutableList());
        }
        // This is a hack - really the Prioritiser should only work on GeneIds, but currently this isn't possible as
        // OmimPrioritiser uses some properties of Gene
        return genesIds.stream()
                .map(id -> new Gene(geneIdentifiers.getOrDefault(id, unrecognisedGeneIdentifier(id))))
                .collect(toImmutableList());
    }

    private GeneIdentifier unrecognisedGeneIdentifier(Integer id) {
        return GeneIdentifier.builder().geneSymbol("GENE:" + id).build();
    }

    private List<PriorityResult> runLimitAndCollectResults(Prioritiser prioritiser, List<String> phenotypes, List<Gene> genes, int limit) {
        Stream<PriorityResult> resultsStream = prioritiser.prioritise(phenotypes, genes)
                .sorted(Comparator.naturalOrder());
        logger.info("Finished {}", prioritiser.getPriorityType());
        if (limit == 0) {
            return resultsStream.collect(toImmutableList());
        }
        return resultsStream.limit(limit).collect(toImmutableList());
    }

}<|MERGE_RESOLUTION|>--- conflicted
+++ resolved
@@ -35,15 +35,10 @@
 
 import java.time.Duration;
 import java.time.Instant;
-<<<<<<< HEAD
-import java.util.*;
-import java.util.function.Function;
-=======
 import java.util.Comparator;
 import java.util.HashMap;
 import java.util.List;
 import java.util.Map;
->>>>>>> 7e455497
 import java.util.stream.Stream;
 
 import static com.google.common.collect.ImmutableList.toImmutableList;
@@ -57,6 +52,7 @@
     private static final Logger logger = LoggerFactory.getLogger(PrioritiserController.class);
 
     private final PriorityFactory priorityFactory;
+
     private final Map<Integer, GeneIdentifier> geneIdentifiers;
 
     @Autowired
@@ -82,13 +78,12 @@
         return "This service will return a collection of prioritiser results for any given set of:" +
                 "\n\t - HPO identifiers e.g. HPO:00001" +
                 "\n\t - Entrez gene identifiers e.g. 23364" +
-                "\n\t - Specified prioritiser e.g. hiphive along with any prioritiser specific commands e.g. human,mouse,fish,ppi" +
-                "\n\t - limit the number of genes returned e.g. 10";
+                "\n\t - Specified prioritiser e.g. hiphive along with any prioritiser specific commands e.g. human,mouse,fish,ppi";
     }
 
     @GetMapping(value = "", produces = MediaType.APPLICATION_JSON_UTF8_VALUE)
-    public PrioritiserResultSet prioritise(@RequestParam(value = "phenotypes") Set<String> phenotypes,
-                                           @RequestParam(value = "genes", required = false, defaultValue = "") Set<Integer> genesIds,
+    public PrioritiserResultSet prioritise(@RequestParam(value = "phenotypes") List<String> phenotypes,
+                                           @RequestParam(value = "genes", required = false, defaultValue = "") List<Integer> genesIds,
                                            @RequestParam(value = "prioritiser") String prioritiserName,
                                            @RequestParam(value = "prioritiser-params", required = false, defaultValue = "") String prioritiserParams,
                                            @RequestParam(value = "limit", required = false, defaultValue = "0") Integer limit
@@ -122,7 +117,7 @@
     }
 
     private Prioritiser parsePrioritiser(String prioritiserName, String prioritiserParams) {
-        switch(prioritiserName) {
+        switch (prioritiserName) {
             case "phenix":
                 return priorityFactory.makePhenixPrioritiser();
             case "phive":
@@ -136,7 +131,7 @@
         }
     }
 
-    private List<Gene> makeGenesFromIdentifiers(Collection<Integer> genesIds) {
+    private List<Gene> makeGenesFromIdentifiers(List<Integer> genesIds) {
         if (genesIds.isEmpty()) {
             logger.info("Gene identifiers not specified - will compare against all known genes.");
             //If not specified, we'll assume they want to use the whole genome. Should save people a lot of typing.
