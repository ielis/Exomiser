--- conflicted
+++ resolved
@@ -1,8 +1,5 @@
 # The Exomiser Command Line Executable - Changelog
 
-<<<<<<< HEAD
-## 7.2.2 2016-07-01
-=======
 ## 8.0.0 2017-08-08
 - See https://github.com/exomiser/Exomiser/projects/2 for a complete list of changes.
 - ```application.properties``` file has changed to use ```exomiser``` namespace prefix. Will allow property placeholder substitution - e.g. ```exomiser.property=foo``` can be used elsewhere in the file as ```${exomiser.property}```. Will support user-defined property values too. 
@@ -29,7 +26,6 @@
 *IMPORTANT!* As a workaround for this issue ensure the proband sample is the first sample in the VCF file. This will be properly fixed in the next major release.
 
 ## 7.2.2 2016-07-01 
->>>>>>> ce6326e7
 - Fix for issue when using OmimPrioritiser with UNDEFINED inheritance mode which led to gene phenotype scores being halved.
 - Fix for VCF output multiple allele line duplications. VCF output will now have alternate alleles written out on the same line if they were originally like that in the input VCF. The variant scores will be concatenated to correspond with the alleles. VCFs containing alleles split onto seperate lines in the input file will continue to have them like this in the output file.
 
