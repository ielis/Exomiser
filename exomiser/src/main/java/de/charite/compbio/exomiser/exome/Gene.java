--- conflicted
+++ resolved
@@ -33,22 +33,6 @@
  * variants found by exome sequencing, and stores the results of that annotation
  * in
  * {@link jannovar.exome.Variant Variant} objects. Objects of this class have a
-<<<<<<< HEAD
- * list of Variant objects, one for each variant observed in the exome.
- * Additionally, the Gene objects get prioritized for their biomedical relevance
- * to the disease in question, and each such prioritization results in an
- * {@link exomizer.priority.IRelevanceScore IRelevanceScore} object. <P> There
- * are additionally some prioritization procedures that only can be performed on
- * genes (and not on the individual variants). For instance, there are certain
- * genes such as the Mucins or the Olfactory receptor genes that are often found
- * to have variants in WES data but are known not to be the relevant disease
- * genes. Additionally, filtering for autosomal recessive or dominant patterns
- * in the data is done with this class. This kind of prioritization is done by
- * classes that implement
- * {@link exomizer.priority.IPriority IPriority}. Recently, the ability to
- * downweight genes with too many variants (now hardcoded to 5) was added).
- *
-=======
  * list of Variant objects, one for each variant observed in the exome. Additionally,
  * the Gene objects get prioritized for their biomedical relevance to the disease
  * in question, and each such prioritization results in an 
@@ -64,7 +48,6 @@
  * {@link exomizer.priority.IPriority IPriority}.
  * Recently, the ability to downweight genes with too many variants (now hardcoded to 5)
  * was added).
->>>>>>> 9e37b8ab
  * @author Peter Robinson
  * @version 0.21 (16 January, 2013)
  */
@@ -85,14 +68,11 @@
      * {@link jannovar.exome.Variant Variant} objects associated with this gene.
      */
     private float filterScore = Constants.UNINITIALIZED_FLOAT;
-<<<<<<< HEAD
-=======
 
     /** A map of the results of prioritization. The key to the map is 
 	from {@link exomizer.common.FilterType FilterType}. */
     private Map<FilterType,RelevanceScore> relevanceMap=null;
 
->>>>>>> 9e37b8ab
     /**
      * A map of the results of prioritization. The key to the map is from {@link exomizer.common.FilterType FilterType}.
      */
@@ -191,15 +171,9 @@
      * @param var A variant located in this gene.
      */
     public Gene(VariantEvaluation var) {
-<<<<<<< HEAD
-        variant_list = new ArrayList<VariantEvaluation>();
-        variant_list.add(var);
-        this.relevanceMap = new HashMap<FilterType, IRelevanceScore>();
-=======
 	variant_list = new ArrayList<VariantEvaluation>();
 	variant_list.add(var);
 	this.relevanceMap = new HashMap<FilterType,RelevanceScore>();
->>>>>>> 9e37b8ab
     }
 
     /**
@@ -217,13 +191,8 @@
      * @param type an integer constant from {@link exomizer.common.FilterType FilterType}
      * representing the filter type
      */
-<<<<<<< HEAD
-    public void addRelevanceScore(IRelevanceScore rel, FilterType type) {
-        this.relevanceMap.put(type, rel);
-=======
     public void addRelevanceScore(RelevanceScore rel, FilterType type) {
 	this.relevanceMap.put(type,rel);
->>>>>>> 9e37b8ab
     }
 
     /**
@@ -232,26 +201,6 @@
      * @return The IRelevance object corresponding to the filter type.
      */
     public float getRelevanceScore(FilterType type) {
-<<<<<<< HEAD
-        IRelevanceScore ir = this.relevanceMap.get(type);
-        if (ir == null) {
-            return 0f; /*
-             * This should never happen, but if there is no relevance score,
-             * just return 0.
-             */
-        }
-        return ir.getRelevanceScore();
-    }
-
-    public void resetRelevanceScore(FilterType type, float newval) {
-        IRelevanceScore rel = this.relevanceMap.get(type);
-        if (rel == null) {
-            return;/*
-             * This should never happen.
-             */
-        }
-        rel.resetRelevanceScore(newval);
-=======
 	RelevanceScore ir = this.relevanceMap.get(type);
 	if (ir == null) {
 	    return 0f; /* This should never happen, but if there is no relevance score, just return 0. */
@@ -265,7 +214,6 @@
 	    return;/* This should never happen. */
 	}
 	rel.resetRelevanceScore(newval);
->>>>>>> 9e37b8ab
     }
 
     /**
@@ -286,23 +234,12 @@
         }
     }
 
-<<<<<<< HEAD
-    /**
-     * @return the map of {@link exomizer.priority.IRelevanceScore  IRelevanceScore}
-     * objects that represent the result of filtering
-     */
-    public Map<FilterType, IRelevanceScore> getRelevanceMap() {
-        return this.relevanceMap;
-    }
-
-=======
     /** 
      * @return the map of {@link exomizer.priority.IRelevanceScore  RelevanceScore} 
      * objects that represent the result of filtering 
      */
     public Map<FilterType,RelevanceScore> getRelevanceMap() { return this.relevanceMap; }
     
->>>>>>> 9e37b8ab
     /**
      * Note that currently, the gene symbols are associated with the Variants.
      * Probably it would be more natural to associate that with a field of this
@@ -389,16 +326,6 @@
      * {@link exomizer.exome.Gene#priorityScore}, which is used to help sort the
      * gene.
      */
-<<<<<<< HEAD
-    public void calculatePriorityScore() {
-        this.priorityScore = 1f;
-        for (FilterType i : this.relevanceMap.keySet()) {
-            IRelevanceScore r = this.relevanceMap.get(i);
-            float x = r.getRelevanceScore();
-            priorityScore *= x;
-        }
-    }
-=======
      public void calculatePriorityScore() {
 	 this.priorityScore  = 1f;
 	 for (FilterType i : this.relevanceMap.keySet()) {
@@ -408,7 +335,6 @@
 	 }
      }
 
->>>>>>> 9e37b8ab
 
     /**
      * @return A list of all variants in the VCF file that affect this gene.
