package de.charite.compbio.exomiser.core.writers;

import java.io.BufferedWriter;
import java.io.FileWriter;
import java.io.IOException;
import java.nio.file.Path;
import java.nio.file.Paths;
import java.text.DecimalFormat;
import java.util.ArrayList;
import java.util.List;
import java.util.Set;

import org.apache.commons.csv.CSVFormat;
import org.apache.commons.csv.CSVPrinter;
import org.slf4j.Logger;
import org.slf4j.LoggerFactory;

import com.impossibl.postgres.utils.guava.Joiner;

import de.charite.compbio.exomiser.core.ExomiserSettings;
import de.charite.compbio.exomiser.core.model.Variant;
import de.charite.compbio.exomiser.core.filters.FilterType;
import de.charite.compbio.exomiser.core.model.Gene;
import de.charite.compbio.exomiser.core.model.SampleData;
import de.charite.compbio.exomiser.core.model.VariantEvaluation;
import de.charite.compbio.exomiser.core.model.frequency.Frequency;
import de.charite.compbio.exomiser.core.model.frequency.FrequencyData;
import de.charite.compbio.exomiser.core.model.frequency.FrequencySource;
import static de.charite.compbio.exomiser.core.model.frequency.FrequencySource.*;
import de.charite.compbio.exomiser.core.model.pathogenicity.AbstractPathogenicityScore;
<<<<<<< HEAD
import java.util.Collections;
=======
import htsjdk.variant.variantcontext.VariantContext;

>>>>>>> 013983a1
import java.util.Locale;

/**
 *
 *
 * @author Max Schubach <max.schubach@charite.de>
 *
 */
public class TsvVariantResultsWriter implements ResultsWriter {

    private static final Logger logger = LoggerFactory.getLogger(TsvGeneResultsWriter.class);

    private static final OutputFormat OUTPUT_FORMAT = OutputFormat.TSV_VARIANT;

    private final CSVFormat format = CSVFormat
            .newFormat('\t')
            .withQuote(null)
            .withRecordSeparator("\r\n")
            .withIgnoreSurroundingSpaces(true)
            .withHeader("#CHROM", "POS", "REF", "ALT", "QUAL", "FILTER", "GENOTYPE", "COVERAGE", "FUNCTIONAL_CLASS", "HGVS", "EXOMISER_GENE",
                    "CADD(>0.483)", "POLYPHEN(>0.956|>0.446)", "MUTATIONTASTER(>0.94)", "SIFT(<0.06)",
                    "DBSNP_ID", "MAX_FREQUENCY", "DBSNP_FREQUENCY", "EVS_EA_FREQUENCY", "EVS_AA_FREQUENCY",
                    "EXAC_AFR_FREQ", "EXAC_AMR_FREQ", "EXAC_EAS_FREQ", "EXAC_FIN_FREQ", "EXAC_NFE_FREQ", "EXAC_SAS_FREQ", "EXAC_OTH_FREQ",
                    "EXOMISER_VARIANT_SCORE", "EXOMISER_GENE_PHENO_SCORE", "EXOMISER_GENE_VARIANT_SCORE", "EXOMISER_GENE_COMBINED_SCORE");
    private CSVPrinter printer;

    private final DecimalFormat formatter = new DecimalFormat(".##");

    public TsvVariantResultsWriter() {
        Locale.setDefault(Locale.UK);
    }

    @Override
    public void writeFile(SampleData sampleData, ExomiserSettings settings) {
        String outFileName = ResultsWriterUtils.determineFileExtension(settings.getOutFileName(), OUTPUT_FORMAT);
        Path outFile = Paths.get(outFileName);
        try {
            this.printer = new CSVPrinter(new BufferedWriter(new FileWriter(outFile.toFile())), format);
            write(sampleData, settings);
            this.printer.close();
        } catch (IOException ex) {
            logger.error("Unable to write results to file {}.", outFileName, ex);
        }
        logger.info("{} results written to file {}.", OUTPUT_FORMAT, outFileName);

    }

    private void write(SampleData sampleData, ExomiserSettings settings) throws IOException {
        for (Gene gene : sampleData.getGenes()) {
            writeVariantsOfGene(gene);
        }

    }

    private void writeVariantsOfGene(Gene gene) throws IOException {
        for (VariantEvaluation ve : gene.getVariantEvaluations()) {
            List<Object> record = getRecordOfVariant(ve, gene);
            this.printer.printRecord(record);
        }
    }

    private List<Object> getRecordOfVariant(VariantEvaluation ve, Gene gene) {
        List<Object> record = new ArrayList<>();
        VariantContext variantContext = ve.getVariantContext();
        // CHROM
        record.add(variantContext.getChr());
        // POS
        record.add(variantContext.getStart());
        // REF
        record.add(variantContext.getReference().getDisplayString());
        // ALT
        record.add(variantContext.getAlternateAllele(ve.getAltAlleleID()).getDisplayString());
        // QUAL
        record.add(formatter.format(ve.getPhredScore()));
        // FILTER
        record.add(makeFiltersField(ve));
        // GENOTYPE
        record.add(ve.getGenotypeAsString());
        // COVERAGE
        record.add(ve.getVariantContext().getCommonInfo().getAttributeAsString("DP", "0"));
        // FUNCTIONAL_CLASS
        // FIXME: use new terms (use .toSequenceOntologyTerm() instead)!
        record.add(ve.getVariantEffect().getLegacyTerm());
        // HGVS
<<<<<<< HEAD
        record.add(var.getRepresentativeAnnotation());
        // FIXME jannovar has no function to use HGVS stuff alone
=======
        record.add(ve.getRepresentativeAnnotation());
		// FIXME jannovar has no function to use HGVS stuff alone
>>>>>>> 013983a1
        // variantAnnotation like KIAA1751:uc001aim.1:exon18:c.T2287C:p.X763Q
        // String[] variantAnnotation =
        // var.getRepresentativeAnnotation().split(":");
        // TRANSCRIPT
        // record.add(getColumnOfArrayIfExists(variantAnnotation, ));
        // // EXON
        // record.add(getColumnOfArrayIfExists(variantAnnotation, 2));
        // // BASE_CHANGE
        // record.add(getColumnOfArrayIfExists(variantAnnotation, 3));
        // // AA_CHANGE
        // record.add(getColumnOfArrayIfExists(variantAnnotation, 4));
        // EXOMISER_GENE
        record.add(ve.getGeneSymbol());
        // CADD
        record.add(getPatScore(ve.getPathogenicityData().getCaddScore()));
        // POLYPHEN
        record.add(getPatScore(ve.getPathogenicityData().getPolyPhenScore()));
        // MUTATIONTASTER
        record.add(getPatScore(ve.getPathogenicityData().getMutationTasterScore()));
        // SIFT
        record.add(getPatScore(ve.getPathogenicityData().getSiftScore()));
        // "DBSNP_ID", "MAX_FREQUENCY", "DBSNP_FREQUENCY", "EVS_EA_FREQUENCY", "EVS_AA_FREQUENCY",
        // "EXAC_AFR_FREQ", "EXAC_AMR_FREQ", "EXAC_EAS_FREQ", "EXAC_FIN_FREQ", "EXAC_NFE_FREQ", "EXAC_SAS_FREQ", "EXAC_OTH_FREQ",
        addFrequencyData(ve.getFrequencyData(), record);
        // EXOMISER_VARIANT_SCORE
        record.add(dotIfNull(ve.getVariantScore()));
        // EXOMISER_GENE_PHENO_SCORE
        record.add(dotIfNull(gene.getPriorityScore()));
        // EXOMISER_GENE_VARIANT_SCORE
        record.add(dotIfNull(gene.getFilterScore()));
        // EXOMISER_GENE_COMBINED_SCORE
        record.add(dotIfNull(gene.getCombinedScore()));
        return record;
    }

    private void addFrequencyData(FrequencyData frequencyData, List<Object> record) {
        if (frequencyData == null) {
            frequencyData = new FrequencyData(null, Collections.EMPTY_SET);
        }
        // DBSNP_ID
        record.add(dotIfNull(frequencyData.getRsId()));
        // MAX_FREQUENCY
        record.add(dotIfNull(frequencyData.getMaxFreq()));
        // Don't change the order of these - it's necessary for the data to end up in the correct column
        FrequencySource[] experimentalFrequencySources = {
        // "DBSNP_FREQUENCY", 
            THOUSAND_GENOMES, 
        // "EVS_EA_FREQUENCY", "EVS_AA_FREQUENCY",
            ESP_EUROPEAN_AMERICAN, ESP_AFRICAN_AMERICAN, 
        // "EXAC_AFR_FREQ", "EXAC_AMR_FREQ", "EXAC_EAS_FREQ", "EXAC_FIN_FREQ", "EXAC_NFE_FREQ", "EXAC_SAS_FREQ", "EXAC_OTH_FREQ",
            EXAC_AFRICAN_INC_AFRICAN_AMERICAN, EXAC_AMERICAN, EXAC_EAST_ASIAN, EXAC_FINISH, EXAC_NON_FINISH_EUROPEAN, EXAC_SOUTH_ASIAN, EXAC_OTHER};
        for (FrequencySource source : experimentalFrequencySources) {
            record.add(dotIfFrequencyNull(frequencyData.getFrequencyForSource(source)));
        }
    }

    private Object dotIfNull(Object o) {
        if (o == null) {
            return ".";
        } else {
            return o;
        }
    }

    private Object dotIfFrequencyNull(Frequency frequency) {
        if (frequency == null) {
            return ".";
        } else {
            return frequency.getFrequency();
        }
    }

    private Object getPatScore(AbstractPathogenicityScore score) {
        if (score == null) {
            return ".";
        } else {
            return score.getScore();
        }
    }

    protected String makeFiltersField(VariantEvaluation variantEvaluation) {
        switch (variantEvaluation.getFilterStatus()) {
            case FAILED:
                return formatFailedFilters(variantEvaluation.getFailedFilterTypes());
            case PASSED:
                return "PASS";
            case UNFILTERED:
                return ".";
            default:
                return ".";
        }

    }

    protected String formatFailedFilters(Set<FilterType> failedFilters) {
        StringBuilder stringBuilder = new StringBuilder();
        for (FilterType filterType : failedFilters) {
            stringBuilder.append(filterType.toString()).append(";");
        }
        // remove the final semi-colon
        int sbLength = stringBuilder.length();
        return stringBuilder.substring(0, sbLength - 1);
    }

    @Override
    public String writeString(SampleData sampleData, ExomiserSettings settings) {
        StringBuilder output = new StringBuilder(Joiner.on(format.getDelimiter()).join(format.getHeader()));
        for (Gene gene : sampleData.getGenes()) {
            for (VariantEvaluation ve : gene.getVariantEvaluations()) {
                List<Object> record = getRecordOfVariant(ve, gene);
                output.append("\n");
                output.append(Joiner.on(format.getDelimiter()).join(record));
            }
        }
        return output.toString();
    }

}<|MERGE_RESOLUTION|>--- conflicted
+++ resolved
@@ -28,12 +28,8 @@
 import de.charite.compbio.exomiser.core.model.frequency.FrequencySource;
 import static de.charite.compbio.exomiser.core.model.frequency.FrequencySource.*;
 import de.charite.compbio.exomiser.core.model.pathogenicity.AbstractPathogenicityScore;
-<<<<<<< HEAD
-import java.util.Collections;
-=======
 import htsjdk.variant.variantcontext.VariantContext;
 
->>>>>>> 013983a1
 import java.util.Locale;
 
 /**
@@ -118,13 +114,8 @@
         // FIXME: use new terms (use .toSequenceOntologyTerm() instead)!
         record.add(ve.getVariantEffect().getLegacyTerm());
         // HGVS
-<<<<<<< HEAD
-        record.add(var.getRepresentativeAnnotation());
-        // FIXME jannovar has no function to use HGVS stuff alone
-=======
         record.add(ve.getRepresentativeAnnotation());
 		// FIXME jannovar has no function to use HGVS stuff alone
->>>>>>> 013983a1
         // variantAnnotation like KIAA1751:uc001aim.1:exon18:c.T2287C:p.X763Q
         // String[] variantAnnotation =
         // var.getRepresentativeAnnotation().split(":");
