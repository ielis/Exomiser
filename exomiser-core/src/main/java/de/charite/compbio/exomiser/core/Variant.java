--- conflicted
+++ resolved
@@ -253,12 +253,6 @@
         // collect genotype string list
         ArrayList<String> gtStrings = new ArrayList<String>();
         for (Genotype gt : vc.getGenotypes()) {
-<<<<<<< HEAD
-            if (builder.length() > 0) {
-                builder.append(':');
-            }
-=======
->>>>>>> a178684b
             boolean firstAllele = true;
             StringBuilder builder = new StringBuilder();
             for (Allele allele : gt.getAlleles()) {
