/*
 * The Exomiser - A tool to annotate and prioritize variants
 *
 * Copyright (C) 2012 - 2015  Charite Universitätsmedizin Berlin and Genome Research Ltd.
 *
 *  This program is free software: you can redistribute it and/or modify
 *  it under the terms of the GNU Affero General Public License as
 *  published by the Free Software Foundation, either version 3 of the
 *  License, or (at your option) any later version.
 *
 *  This program is distributed in the hope that it will be useful,
 *  but WITHOUT ANY WARRANTY; without even the implied warranty of
 *  MERCHANTABILITY or FITNESS FOR A PARTICULAR PURPOSE.  See the
 *  GNU Affero General Public License for more details.
 *
 *  You should have received a copy of the GNU Affero General Public License
 *  along with this program.  If not, see <http://www.gnu.org/licenses/>.
 */

package de.charite.compbio.exomiser.core.analysis;

import de.charite.compbio.exomiser.core.analysis.util.*;
import de.charite.compbio.exomiser.core.factories.SampleDataFactory;
import de.charite.compbio.exomiser.core.factories.VariantDataService;
import de.charite.compbio.exomiser.core.factories.VariantFactory;
import de.charite.compbio.exomiser.core.filters.*;
import de.charite.compbio.exomiser.core.model.Gene;
import de.charite.compbio.exomiser.core.model.SampleData;
import de.charite.compbio.exomiser.core.model.VariantEvaluation;
import de.charite.compbio.exomiser.core.prioritisers.Prioritiser;
import de.charite.compbio.exomiser.core.prioritisers.ScoringMode;
import de.charite.compbio.jannovar.pedigree.ModeOfInheritance;
import de.charite.compbio.jannovar.pedigree.Pedigree;
import org.slf4j.Logger;
import org.slf4j.LoggerFactory;

<<<<<<< HEAD
import com.google.common.collect.ArrayListMultimap;
import com.google.common.collect.Multimap;
import de.charite.compbio.exomiser.core.factories.VariantDataService;
import de.charite.compbio.exomiser.core.prioritisers.PriorityType;

=======
>>>>>>> 057fd8cb
import java.nio.file.Path;
import java.util.*;
import java.util.function.Function;
import java.util.function.Predicate;
import java.util.stream.Stream;

import static java.util.stream.Collectors.toConcurrentMap;
import static java.util.stream.Collectors.toList;

/**
 * @author Jules Jacobsen <jules.jacobsen@sanger.ac.uk>
 */
public abstract class AbstractAnalysisRunner implements AnalysisRunner {

    private static final Logger logger = LoggerFactory.getLogger(AbstractAnalysisRunner.class);

    private final SampleDataFactory sampleDataFactory;
    protected final VariantDataService variantDataService;
    protected final VariantFilterRunner variantFilterRunner;
    private final GeneFilterRunner geneFilterRunner;

    public AbstractAnalysisRunner(SampleDataFactory sampleDataFactory, VariantDataService variantDataService, VariantFilterRunner variantFilterRunner, GeneFilterRunner geneFilterRunner) {
        this.sampleDataFactory = sampleDataFactory;
        this.variantDataService = variantDataService;
        this.variantFilterRunner = variantFilterRunner;
        this.geneFilterRunner = geneFilterRunner;
    }

    @Override
    public void runAnalysis(Analysis analysis) {

        final SampleData sampleData = makeSampleDataWithoutGenesOrVariants(analysis);

        logger.info("Running analysis on sample: {}", sampleData.getSampleNames());
        long startAnalysisTimeMillis = System.currentTimeMillis();

        final Pedigree pedigree = sampleData.getPedigree();
        final Path vcfPath = analysis.getVcfPath();
        final List<AnalysisStep> analysisSteps = analysis.getAnalysisSteps();
        //should this be optional for people really wanting to screw about with the steps at the risk of catastrophic failure?
        //it's really an optimiser step of a compiler, so perhaps it should be in the AnalysisParser?
        new AnalysisStepChecker().check(analysisSteps);

        //soo many comments - this is a bad sign that this is too complicated.
        Map<String, Gene> allGenes = makeKnownGenes();
//        some kind of multi-map with ordered duplicate keys would allow for easy grouping of steps for running the groups together.
        List<List<AnalysisStep>> analysisStepGroups = analysis.getAnalysisStepsGroupedByFunction();
        List<VariantEvaluation> variantEvaluations = new ArrayList<>();
        boolean variantsLoaded = false;
        for (List<AnalysisStep> analysisGroup : analysisStepGroups) {
            //this is admittedly pretty confusing code and I'm sorry. It's easiest to follow if you turn on debugging.
            //The analysis steps are run in groups of VARIANT_FILTER, GENE_ONLY_DEPENDENT or INHERITANCE_MODE_DEPENDENT
            AnalysisStep firstStep = analysisGroup.get(0);
            logger.debug("Running {} group: {}", firstStep.getType(), analysisGroup);
            if (firstStep.isVariantFilter() & !variantsLoaded) {
                //variants take up 99% of all the memory in an analysis - this scales approximately linearly with the sample size
                //so for whole genomes this is best run as a stream to filter out the unwanted variants with as many filters as possible in one go
                variantEvaluations = loadAndFilterVariants(vcfPath, allGenes, analysisGroup, analysis);
                //this is done here as there are GeneFilter steps which may require Variants in the genes, or the InheritanceModeDependent steps which definitely need them...
                assignVariantsToGenes(variantEvaluations, allGenes);
                variantsLoaded = true;
            } else {
                runSteps(analysisGroup, new ArrayList<>(allGenes.values()), pedigree, analysis.getModeOfInheritance());
            }
        }
        //maybe only the non-variant dependent steps have been run in which case we need to load the variants although
        //the results might be a bit meaningless.
        if (!variantsLoaded) {
            try(Stream<VariantEvaluation> variantStream = loadVariants(vcfPath)) {
                variantEvaluations = variantStream.collect(toList());
            }
            assignVariantsToGenes(variantEvaluations, allGenes);
        }

        final List<Gene> genes = getFinalGeneList(allGenes);
        sampleData.setGenes(genes);
        final List<VariantEvaluation> variants = getFinalVariantList(variantEvaluations);
        sampleData.setVariantEvaluations(variants);

        scoreGenes(genes, analysis.getScoringMode(), analysis.getModeOfInheritance());
        logger.info("Analysed {} genes containing {} filtered variants", genes.size(), variants.size());
        logTopNumScoringGenes(5, genes, analysis);

        long endAnalysisTimeMillis = System.currentTimeMillis();
        double analysisTimeSecs = (double) (endAnalysisTimeMillis - startAnalysisTimeMillis) / 1000;
        logger.info("Finished analysis in {} secs", analysisTimeSecs);
    }

<<<<<<< HEAD
    private List<VariantEvaluation> loadAndFilterVariants(Path vcfPath, Map<String, Gene> allGenes, List<AnalysisStep> analysisGroup, Analysis analysis) {
        GeneReassigner geneReassigner = createNonCodingVariantGeneReassigner(analysis);
        Function<VariantEvaluation, VariantEvaluation> nonCodingVariantsToBestPhenotypicGeneInTad = variantGeneReassigner(allGenes, geneReassigner);
        Predicate<VariantEvaluation> variantsWithKnownGene = geneFilterPredicate(allGenes);
        List<VariantFilter> variantFilters = getVariantFilterSteps(analysisGroup);
        Predicate<VariantEvaluation> variantsWithVariantFiltersFromGroup = variantFilterPredicate(variantFilters);

        List<VariantEvaluation> filteredVariants;
        final int[] streamed = {0};
        final int[] passed = {0};
        try (Stream<VariantEvaluation> variantStream = loadVariants(vcfPath)) {
            filteredVariants = variantStream
=======
    private List<VariantEvaluation> loadAndFilterVariants(Path vcfPath, Map<String, Gene> allGenes, List<AnalysisStep> analysisGroup) {
        Predicate<VariantEvaluation> isInKnownGene = isInKnownGene(allGenes);
        List<VariantFilter> variantFilters = getVariantFilterSteps(analysisGroup);
        Predicate<VariantEvaluation> runVariantFilters = runVariantFilters(variantFilters);

        return loadVariants(vcfPath, allGenes, isInKnownGene, runVariantFilters);
    }

    /**
     *
     */
    protected Predicate<VariantEvaluation> runVariantFilters(List<VariantFilter> variantFilters) {
        return variantEvaluation -> {
            //loop through the filters and run them over the variantEvaluation according to the variantFilterRunner behaviour
            variantFilters.forEach(filter -> variantFilterRunner.run(filter, variantEvaluation));
            return true;
        };
    }

    protected Predicate<VariantEvaluation> isInKnownGene(Map<String, Gene> genes) {
        return variantEvaluation -> genes.containsKey(variantEvaluation.getGeneSymbol());
    }

    private List<VariantEvaluation> loadVariants(Path vcfPath, Map<String, Gene> genes, Predicate<VariantEvaluation> isInKnownGene, Predicate<VariantEvaluation> runVariantFilters) {

        final int[] streamed = {0};
        final int[] passed = {0};

        VariantFactory variantFactory = sampleDataFactory.getVariantFactory();
        List<VariantEvaluation> variantEvaluations;
        try (Stream<VariantEvaluation> variantEvaluationStream = variantFactory.streamVariantEvaluations(vcfPath)) {
            //WARNING!!! THIS IS NOT THREADSAFE DO NOT USE PARALLEL STREAMS
            variantEvaluations = variantEvaluationStream
>>>>>>> 057fd8cb
                    .map(variantEvaluation -> {
                        //yep, logging logic
                        streamed[0]++;
                        if (streamed[0] % 100000 == 0) {
                            logger.info("Loaded {} variants - {} passed variant filters", streamed[0], passed[0]);
                        }
                        return variantEvaluation;
                    })
<<<<<<< HEAD
                    .map(nonCodingVariantsToBestPhenotypicGeneInTad)
                    .filter(variantsWithKnownGene)
                    .filter(variantsWithVariantFiltersFromGroup)
=======
                    .filter(isInKnownGene)
                    .filter(runVariantFilters)
>>>>>>> 057fd8cb
                    .map(variantEvaluation -> {
                        if (variantEvaluation.passedFilters()) {
                            //more logging logic
                            passed[0]++;
                        }
                        return variantEvaluation;
                    })
<<<<<<< HEAD
                    .collect(toList());
        }
        logger.info("Loaded {} variants - {} passed variant filters", streamed[0], passed[0]);
        return filteredVariants;
    }

    private GeneReassigner createNonCodingVariantGeneReassigner(Analysis analysis) {
        TadIndex tadIndex = new TadIndex(variantDataService.getTopologicallyAssociatedDomains());
        PriorityType mainPriorityType = analysis.getMainPrioritiserType();
        return new GeneReassigner(tadIndex, mainPriorityType);
    }

    protected Function<VariantEvaluation, VariantEvaluation> variantGeneReassigner(Map<String, Gene> genes, GeneReassigner geneReassigner) {
        return variantEvaluation -> {
            geneReassigner.reassignVariantToMostPhenotypicallySimilarGeneInTad(variantEvaluation, genes);
            return variantEvaluation;
        };
    }

    protected Predicate<VariantEvaluation> geneFilterPredicate(Map<String, Gene> genes) {
        return variantEvaluation -> genes.containsKey(variantEvaluation.getGeneSymbol());
=======
                    .map(variantEvaluation -> {
                        Gene gene = genes.get(variantEvaluation.getGeneSymbol());
                        gene.addVariant(variantEvaluation);
                        return variantEvaluation;
                    })
                    .collect(toList());
        }
        logger.info("Loaded {} variants - {} passed variant filters", streamed[0], passed[0]);
        return variantEvaluations;
    }

    /**
     *
     * @param passedGenes
     * @return
     */
    protected List<Gene> getFinalGeneList(Map<String, Gene> passedGenes) {
        return passedGenes.values()
                .stream()
                .filter(gene -> !gene.getVariantEvaluations().isEmpty())
                .collect(toList());
    }

    protected List<VariantEvaluation> getFinalVariantList(List<VariantEvaluation> variants) {
        return variants;
    }

    /**
     * @return a map of genes indexed by gene symbol.
     */
    private Map<String, Gene> makeKnownGenes() {
        return sampleDataFactory.createKnownGenes()
                .parallelStream()
                .collect(toConcurrentMap(Gene::getGeneSymbol, gene -> gene));
    }

    private List<List<AnalysisStep>> groupAnalysisStepsByFunction(List<AnalysisStep> analysisSteps) {
        List<List<AnalysisStep>> groups = new ArrayList<>();
        if (analysisSteps.isEmpty()) {
            logger.debug("No AnalysisSteps to group.");
            return groups;
        }

        AnalysisStep currentGroupStep = analysisSteps.get(0);
        List<AnalysisStep> currentGroup = new ArrayList<>();
        currentGroup.add(currentGroupStep);
        logger.debug("First group is for {} steps", currentGroupStep.getType());
        for (int i = 1; i < analysisSteps.size(); i++) {
            AnalysisStep step = analysisSteps.get(i);

            if (currentGroupStep.getType() != step.getType()) {
                logger.debug("Making new group for {} steps", step.getType());
                groups.add(currentGroup);
                currentGroup = new ArrayList<>();
                currentGroupStep = step;
            }

            currentGroup.add(step);
        }
        //make sure the last group is added too
        groups.add(currentGroup);

        return groups;
>>>>>>> 057fd8cb
    }

    private List<VariantFilter> getVariantFilterSteps(List<AnalysisStep> analysisSteps) {
        logger.info("Filtering variants with:");
        return analysisSteps.stream()
                .filter(AnalysisStep::isVariantFilter)
                .map(analysisStep -> {
                    logger.info("{}", analysisStep);
                    return (VariantFilter) analysisStep;
                })
                .collect(toList());
    }

    protected Predicate<VariantEvaluation> variantFilterPredicate(List<VariantFilter> variantFilters) {
        return variantEvaluation -> {
            //loop through the filters and run them over the variantEvaluation according to the variantFilterRunner behaviour
            variantFilters.stream().forEach(filter -> variantFilterRunner.run(filter, variantEvaluation));
            return true;
        };
    }

    private Stream<VariantEvaluation> loadVariants(Path vcfPath) {
        VariantFactory variantFactory = sampleDataFactory.getVariantFactory();
        //WARNING!!! THIS IS NOT THREADSAFE DO NOT USE PARALLEL STREAMS
        return variantFactory.streamVariantEvaluations(vcfPath);
    }

    private SampleData makeSampleDataWithoutGenesOrVariants(Analysis analysis) {
        final SampleData sampleData = sampleDataFactory.createSampleDataWithoutVariantsOrGenes(analysis.getVcfPath(), analysis.getPedPath());
        analysis.setSampleData(sampleData);
        return sampleData;
    }

    private void assignVariantsToGenes(List<VariantEvaluation> variantEvaluations, Map<String, Gene> allGenes) {
        for (VariantEvaluation variantEvaluation : variantEvaluations) {
            Gene gene = allGenes.get(variantEvaluation.getGeneSymbol());
            gene.addVariant(variantEvaluation);
        }
    }

    /**
     * @param passedGenes
     * @return
     */
    protected List<Gene> getFinalGeneList(Map<String, Gene> passedGenes) {
        return passedGenes.values()
                .stream()
                .filter(gene -> !gene.getVariantEvaluations().isEmpty())
                .collect(toList());
    }

    //TODO: make this abstract? we need the individual runners to define the behaviour - also check other protected methods.
    protected List<VariantEvaluation> getFinalVariantList(List<VariantEvaluation> variants) {
        return variants;
    }

    /**
     * @return a map of genes indexed by gene symbol.
     */
    private Map<String, Gene> makeKnownGenes() {
        return sampleDataFactory.createKnownGenes()
                .parallelStream()
                .collect(toConcurrentMap(Gene::getGeneSymbol, gene -> gene));
    }

    //might this be a nascent class waiting to get out here?
    private void runSteps(List<AnalysisStep> analysisSteps, List<Gene> genes, Pedigree pedigree, ModeOfInheritance modeOfInheritance) {
        boolean inheritanceModesCalculated = false;
        for (AnalysisStep analysisStep : analysisSteps) {
            if (!inheritanceModesCalculated && analysisStep.isInheritanceModeDependent()) {
                analyseGeneCompatibilityWithInheritanceMode(genes, pedigree, modeOfInheritance);
                inheritanceModesCalculated = true;
            }
            runStep(analysisStep, genes);
        }
    }

    private void runStep(AnalysisStep analysisStep, List<Gene> genes) {
        if (analysisStep.isVariantFilter()) {
            VariantFilter filter = (VariantFilter) analysisStep;
            logger.info("Running VariantFilter: {}", filter);
            for (Gene gene : genes) {
                variantFilterRunner.run(filter, gene.getVariantEvaluations());
            }
            return;

        }
        if (GeneFilter.class.isInstance(analysisStep)) {
            GeneFilter filter = (GeneFilter) analysisStep;
            logger.info("Running GeneFilter: {}", filter);
            geneFilterRunner.run(filter, genes);
            return;
        }

        if (Prioritiser.class.isInstance(analysisStep)) {
            Prioritiser prioritiser = (Prioritiser) analysisStep;
            logger.info("Running Prioritiser: {}", prioritiser);
            prioritiser.prioritizeGenes(genes);
        }
    }

    private void analyseGeneCompatibilityWithInheritanceMode(List<Gene> genes, Pedigree pedigree, ModeOfInheritance modeOfInheritance) {
        InheritanceModeAnalyser inheritanceModeAnalyser = new InheritanceModeAnalyser(pedigree, modeOfInheritance);
        logger.info("Checking compatibility with {} inheritance mode for genes which passed filters", modeOfInheritance);
<<<<<<< HEAD
        //check the inheritance mode for the genes
        InheritanceCompatibilityChecker inheritanceCompatibilityChecker = new InheritanceCompatibilityChecker.Builder().pedigree(pedigree).addMode(modeOfInheritance).build();

        genes.stream().filter(Gene::passedFilters).forEach(gene -> {
            checkInheritanceCompatibilityOfVariants(gene, modeOfInheritance, inheritanceCompatibilityChecker);
        });

    }

    private void checkInheritanceCompatibilityOfVariants(Gene gene, ModeOfInheritance modeOfInheritance, InheritanceCompatibilityChecker inheritanceCompatibilityChecker) {
        if (modeOfInheritance == ModeOfInheritance.UNINITIALIZED) {
            return;
        }
        Multimap<String, VariantEvaluation> geneVariants = ArrayListMultimap.create();
        for (VariantEvaluation variantEvaluation : gene.getVariantEvaluations()) {
            geneVariants.put(variantEvaluation.getVariantContext().toStringWithoutGenotypes(), variantEvaluation);
        }
        List<VariantContext> compatibleVariants = getVariantsCompatibleWithInheritanceMode(inheritanceCompatibilityChecker, gene);

        if (!compatibleVariants.isEmpty()) {
            logger.debug("Gene {} has {} variants compatible with {}:", gene.getGeneSymbol(), compatibleVariants.size(), modeOfInheritance);
            gene.setInheritanceModes(inheritanceCompatibilityChecker.getInheritanceModes());
            for (VariantContext compatibleVariantContext : compatibleVariants) {
                //using toStringWithoutGenotypes as the genotype string gets changed 
                Collection<VariantEvaluation> variants = geneVariants.get(compatibleVariantContext.toStringWithoutGenotypes());
                for (VariantEvaluation variant : variants) {
                    variant.setInheritanceModes(EnumSet.of(modeOfInheritance));
                    logger.debug("{}: {}", variant.getInheritanceModes(), variant);
                }
            }
        }
    }

    private List<VariantContext> getVariantsCompatibleWithInheritanceMode(InheritanceCompatibilityChecker inheritanceCompatibilityChecker, Gene gene) {
        List<VariantContext> compatibleVariants = new ArrayList<>();
        //This needs to be done using all the variants in the gene in order to be able to check for compound heterozygous variations
        //otherwise it would be simpler to just call this on each variant in turn
        try {
            //Make sure only ONE variantContext is added if there are multiple alleles as there will be one VariantEvaluation per allele.
            //Having multiple copies of a VariantContext might cause problems with the comp het calculations 
            Set<VariantContext> geneVariants = gene.getVariantEvaluations().stream().map(VariantEvaluation::getVariantContext).collect(toSet());
            compatibleVariants = inheritanceCompatibilityChecker.getCompatibleWith(new ArrayList<>(geneVariants));
        } catch (InheritanceCompatibilityCheckerException ex) {
            logger.error(null, ex);
        }
        return compatibleVariants;
=======
        inheritanceModeAnalyser.analyseInheritanceModes(genes);
>>>>>>> 057fd8cb
    }

    private void scoreGenes(List<Gene> genes, ScoringMode scoreMode, ModeOfInheritance modeOfInheritance) {
        logger.info("Scoring genes");
        GeneScorer geneScorer = getGeneScorer(scoreMode);
        geneScorer.scoreGenes(genes, modeOfInheritance);
    }

    private GeneScorer getGeneScorer(ScoringMode scoreMode) {
        if (scoreMode == ScoringMode.RANK_BASED) {
            return new RankBasedGeneScorer();
        }
        return new RawScoreGeneScorer();
    }

    private void logTopNumScoringGenes(int numToLog, List<Gene> genes, Analysis analysis) {
        if (!genes.isEmpty()) {
            List<Gene> topScoringGenes = genes.stream().filter(Gene::passedFilters).limit(numToLog).collect(toList());
            if (topScoringGenes.isEmpty()) {
                logger.info("No genes passed analysis :(");
                return;
            }
            logger.info("Top {} scoring genes compatible with phenotypes {} were:", numToLog, analysis.getHpoIds());
            topScoringGenes.forEach(topScoringGene -> {
                logger.info("{}", topScoringGene);
                topScoringGene.getPassedVariantEvaluations().forEach(variant ->
                        logger.info("{} {}", variant.getGeneSymbol(), variant)
                );
            });

        }
    }

}<|MERGE_RESOLUTION|>--- conflicted
+++ resolved
@@ -28,20 +28,13 @@
 import de.charite.compbio.exomiser.core.model.SampleData;
 import de.charite.compbio.exomiser.core.model.VariantEvaluation;
 import de.charite.compbio.exomiser.core.prioritisers.Prioritiser;
+import de.charite.compbio.exomiser.core.prioritisers.PriorityType;
 import de.charite.compbio.exomiser.core.prioritisers.ScoringMode;
 import de.charite.compbio.jannovar.pedigree.ModeOfInheritance;
 import de.charite.compbio.jannovar.pedigree.Pedigree;
 import org.slf4j.Logger;
 import org.slf4j.LoggerFactory;
 
-<<<<<<< HEAD
-import com.google.common.collect.ArrayListMultimap;
-import com.google.common.collect.Multimap;
-import de.charite.compbio.exomiser.core.factories.VariantDataService;
-import de.charite.compbio.exomiser.core.prioritisers.PriorityType;
-
-=======
->>>>>>> 057fd8cb
 import java.nio.file.Path;
 import java.util.*;
 import java.util.function.Function;
@@ -59,7 +52,7 @@
     private static final Logger logger = LoggerFactory.getLogger(AbstractAnalysisRunner.class);
 
     private final SampleDataFactory sampleDataFactory;
-    protected final VariantDataService variantDataService;
+    private final VariantDataService variantDataService;
     protected final VariantFilterRunner variantFilterRunner;
     private final GeneFilterRunner geneFilterRunner;
 
@@ -130,7 +123,6 @@
         logger.info("Finished analysis in {} secs", analysisTimeSecs);
     }
 
-<<<<<<< HEAD
     private List<VariantEvaluation> loadAndFilterVariants(Path vcfPath, Map<String, Gene> allGenes, List<AnalysisStep> analysisGroup, Analysis analysis) {
         GeneReassigner geneReassigner = createNonCodingVariantGeneReassigner(analysis);
         Function<VariantEvaluation, VariantEvaluation> nonCodingVariantsToBestPhenotypicGeneInTad = variantGeneReassigner(allGenes, geneReassigner);
@@ -143,41 +135,6 @@
         final int[] passed = {0};
         try (Stream<VariantEvaluation> variantStream = loadVariants(vcfPath)) {
             filteredVariants = variantStream
-=======
-    private List<VariantEvaluation> loadAndFilterVariants(Path vcfPath, Map<String, Gene> allGenes, List<AnalysisStep> analysisGroup) {
-        Predicate<VariantEvaluation> isInKnownGene = isInKnownGene(allGenes);
-        List<VariantFilter> variantFilters = getVariantFilterSteps(analysisGroup);
-        Predicate<VariantEvaluation> runVariantFilters = runVariantFilters(variantFilters);
-
-        return loadVariants(vcfPath, allGenes, isInKnownGene, runVariantFilters);
-    }
-
-    /**
-     *
-     */
-    protected Predicate<VariantEvaluation> runVariantFilters(List<VariantFilter> variantFilters) {
-        return variantEvaluation -> {
-            //loop through the filters and run them over the variantEvaluation according to the variantFilterRunner behaviour
-            variantFilters.forEach(filter -> variantFilterRunner.run(filter, variantEvaluation));
-            return true;
-        };
-    }
-
-    protected Predicate<VariantEvaluation> isInKnownGene(Map<String, Gene> genes) {
-        return variantEvaluation -> genes.containsKey(variantEvaluation.getGeneSymbol());
-    }
-
-    private List<VariantEvaluation> loadVariants(Path vcfPath, Map<String, Gene> genes, Predicate<VariantEvaluation> isInKnownGene, Predicate<VariantEvaluation> runVariantFilters) {
-
-        final int[] streamed = {0};
-        final int[] passed = {0};
-
-        VariantFactory variantFactory = sampleDataFactory.getVariantFactory();
-        List<VariantEvaluation> variantEvaluations;
-        try (Stream<VariantEvaluation> variantEvaluationStream = variantFactory.streamVariantEvaluations(vcfPath)) {
-            //WARNING!!! THIS IS NOT THREADSAFE DO NOT USE PARALLEL STREAMS
-            variantEvaluations = variantEvaluationStream
->>>>>>> 057fd8cb
                     .map(variantEvaluation -> {
                         //yep, logging logic
                         streamed[0]++;
@@ -186,14 +143,9 @@
                         }
                         return variantEvaluation;
                     })
-<<<<<<< HEAD
                     .map(nonCodingVariantsToBestPhenotypicGeneInTad)
                     .filter(variantsWithKnownGene)
                     .filter(variantsWithVariantFiltersFromGroup)
-=======
-                    .filter(isInKnownGene)
-                    .filter(runVariantFilters)
->>>>>>> 057fd8cb
                     .map(variantEvaluation -> {
                         if (variantEvaluation.passedFilters()) {
                             //more logging logic
@@ -201,7 +153,6 @@
                         }
                         return variantEvaluation;
                     })
-<<<<<<< HEAD
                     .collect(toList());
         }
         logger.info("Loaded {} variants - {} passed variant filters", streamed[0], passed[0]);
@@ -223,71 +174,6 @@
 
     protected Predicate<VariantEvaluation> geneFilterPredicate(Map<String, Gene> genes) {
         return variantEvaluation -> genes.containsKey(variantEvaluation.getGeneSymbol());
-=======
-                    .map(variantEvaluation -> {
-                        Gene gene = genes.get(variantEvaluation.getGeneSymbol());
-                        gene.addVariant(variantEvaluation);
-                        return variantEvaluation;
-                    })
-                    .collect(toList());
-        }
-        logger.info("Loaded {} variants - {} passed variant filters", streamed[0], passed[0]);
-        return variantEvaluations;
-    }
-
-    /**
-     *
-     * @param passedGenes
-     * @return
-     */
-    protected List<Gene> getFinalGeneList(Map<String, Gene> passedGenes) {
-        return passedGenes.values()
-                .stream()
-                .filter(gene -> !gene.getVariantEvaluations().isEmpty())
-                .collect(toList());
-    }
-
-    protected List<VariantEvaluation> getFinalVariantList(List<VariantEvaluation> variants) {
-        return variants;
-    }
-
-    /**
-     * @return a map of genes indexed by gene symbol.
-     */
-    private Map<String, Gene> makeKnownGenes() {
-        return sampleDataFactory.createKnownGenes()
-                .parallelStream()
-                .collect(toConcurrentMap(Gene::getGeneSymbol, gene -> gene));
-    }
-
-    private List<List<AnalysisStep>> groupAnalysisStepsByFunction(List<AnalysisStep> analysisSteps) {
-        List<List<AnalysisStep>> groups = new ArrayList<>();
-        if (analysisSteps.isEmpty()) {
-            logger.debug("No AnalysisSteps to group.");
-            return groups;
-        }
-
-        AnalysisStep currentGroupStep = analysisSteps.get(0);
-        List<AnalysisStep> currentGroup = new ArrayList<>();
-        currentGroup.add(currentGroupStep);
-        logger.debug("First group is for {} steps", currentGroupStep.getType());
-        for (int i = 1; i < analysisSteps.size(); i++) {
-            AnalysisStep step = analysisSteps.get(i);
-
-            if (currentGroupStep.getType() != step.getType()) {
-                logger.debug("Making new group for {} steps", step.getType());
-                groups.add(currentGroup);
-                currentGroup = new ArrayList<>();
-                currentGroupStep = step;
-            }
-
-            currentGroup.add(step);
-        }
-        //make sure the last group is added too
-        groups.add(currentGroup);
-
-        return groups;
->>>>>>> 057fd8cb
     }
 
     private List<VariantFilter> getVariantFilterSteps(List<AnalysisStep> analysisSteps) {
@@ -392,56 +278,7 @@
     private void analyseGeneCompatibilityWithInheritanceMode(List<Gene> genes, Pedigree pedigree, ModeOfInheritance modeOfInheritance) {
         InheritanceModeAnalyser inheritanceModeAnalyser = new InheritanceModeAnalyser(pedigree, modeOfInheritance);
         logger.info("Checking compatibility with {} inheritance mode for genes which passed filters", modeOfInheritance);
-<<<<<<< HEAD
-        //check the inheritance mode for the genes
-        InheritanceCompatibilityChecker inheritanceCompatibilityChecker = new InheritanceCompatibilityChecker.Builder().pedigree(pedigree).addMode(modeOfInheritance).build();
-
-        genes.stream().filter(Gene::passedFilters).forEach(gene -> {
-            checkInheritanceCompatibilityOfVariants(gene, modeOfInheritance, inheritanceCompatibilityChecker);
-        });
-
-    }
-
-    private void checkInheritanceCompatibilityOfVariants(Gene gene, ModeOfInheritance modeOfInheritance, InheritanceCompatibilityChecker inheritanceCompatibilityChecker) {
-        if (modeOfInheritance == ModeOfInheritance.UNINITIALIZED) {
-            return;
-        }
-        Multimap<String, VariantEvaluation> geneVariants = ArrayListMultimap.create();
-        for (VariantEvaluation variantEvaluation : gene.getVariantEvaluations()) {
-            geneVariants.put(variantEvaluation.getVariantContext().toStringWithoutGenotypes(), variantEvaluation);
-        }
-        List<VariantContext> compatibleVariants = getVariantsCompatibleWithInheritanceMode(inheritanceCompatibilityChecker, gene);
-
-        if (!compatibleVariants.isEmpty()) {
-            logger.debug("Gene {} has {} variants compatible with {}:", gene.getGeneSymbol(), compatibleVariants.size(), modeOfInheritance);
-            gene.setInheritanceModes(inheritanceCompatibilityChecker.getInheritanceModes());
-            for (VariantContext compatibleVariantContext : compatibleVariants) {
-                //using toStringWithoutGenotypes as the genotype string gets changed 
-                Collection<VariantEvaluation> variants = geneVariants.get(compatibleVariantContext.toStringWithoutGenotypes());
-                for (VariantEvaluation variant : variants) {
-                    variant.setInheritanceModes(EnumSet.of(modeOfInheritance));
-                    logger.debug("{}: {}", variant.getInheritanceModes(), variant);
-                }
-            }
-        }
-    }
-
-    private List<VariantContext> getVariantsCompatibleWithInheritanceMode(InheritanceCompatibilityChecker inheritanceCompatibilityChecker, Gene gene) {
-        List<VariantContext> compatibleVariants = new ArrayList<>();
-        //This needs to be done using all the variants in the gene in order to be able to check for compound heterozygous variations
-        //otherwise it would be simpler to just call this on each variant in turn
-        try {
-            //Make sure only ONE variantContext is added if there are multiple alleles as there will be one VariantEvaluation per allele.
-            //Having multiple copies of a VariantContext might cause problems with the comp het calculations 
-            Set<VariantContext> geneVariants = gene.getVariantEvaluations().stream().map(VariantEvaluation::getVariantContext).collect(toSet());
-            compatibleVariants = inheritanceCompatibilityChecker.getCompatibleWith(new ArrayList<>(geneVariants));
-        } catch (InheritanceCompatibilityCheckerException ex) {
-            logger.error(null, ex);
-        }
-        return compatibleVariants;
-=======
         inheritanceModeAnalyser.analyseInheritanceModes(genes);
->>>>>>> 057fd8cb
     }
 
     private void scoreGenes(List<Gene> genes, ScoringMode scoreMode, ModeOfInheritance modeOfInheritance) {
