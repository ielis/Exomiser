--- conflicted
+++ resolved
@@ -451,20 +451,8 @@
      * @return a score between 0 and 1
      */
     public float getPathogenicityScore() {
-<<<<<<< HEAD
-        // this used to test if variant was a missense and only then return the actual score - does this change mess up standard Exomiser pathogenicity scoring
-        // where a nonsense variant may have a database score?
         if (pathogenicityData.hasPredictedScore()) {
             return pathogenicityData.getScore();
-        }
-        else {
-            //this will return 0 for SEQUENCE_VARIANT effects (i.e. unknown)
-            //return the default score - in time we might want to use the predicted score if there are any and handle things like the missense variants.
-            return VariantTypePathogenicityScores.getPathogenicityScoreOf(variantEffect);
-=======
-        if (pathogenicityData.hasPredictedScore()) {
-            return pathogenicityData.getScore();
->>>>>>> 4877ffba
         }
         //this will return 0 for SEQUENCE_VARIANT effects (i.e. unknown)
         //return the default score - in time we might want to use the predicted score if there are any and handle things like the missense variants.
