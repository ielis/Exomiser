/*
 * To change this license header, choose License Headers in Project Properties.
 * To change this template file, choose Tools | Templates
 * and open the template in the editor.
 */
package de.charite.compbio.exomiser.core.model;

import de.charite.compbio.exomiser.core.filters.FailFilterResult;
import de.charite.compbio.exomiser.core.filters.FilterResult;
import de.charite.compbio.exomiser.core.filters.FilterType;
import de.charite.compbio.exomiser.core.filters.PassFilterResult;
import de.charite.compbio.exomiser.core.prioritisers.ExomeWalkerPriorityResult;
import de.charite.compbio.exomiser.core.prioritisers.OMIMPriorityResult;
import de.charite.compbio.exomiser.core.prioritisers.PriorityResult;
import de.charite.compbio.exomiser.core.prioritisers.PriorityType;
import de.charite.compbio.jannovar.pedigree.ModeOfInheritance;

import java.util.ArrayList;
import java.util.EnumSet;
import java.util.List;
import java.util.Set;

import static org.hamcrest.CoreMatchers.equalTo;
import static org.hamcrest.CoreMatchers.is;
import static org.hamcrest.CoreMatchers.notNullValue;
import static org.junit.Assert.assertThat;
import static org.junit.Assert.assertTrue;

import org.junit.Before;
import org.junit.Test;

/**
 *
 * @author Jules Jacobsen <jules.jacobsen@sanger.ac.uk>
 */
public class GeneTest {

    private Gene instance;

    private static final String GENE1_SYMBOL = "GENE1";
    private static final int GENE1_ENTREZ_GENE_ID = 1234567;

    private static final String GENE2_SYMBOL = "GENE2";
    private static final int GENE2_ENTREZ_GENE_ID = 654321;

    private VariantEvaluation variantEvaluation1;
    private VariantEvaluation variantEvaluation2;

    private static final FilterResult PASS_VARIANT_FILTER_RESULT = new PassFilterResult(FilterType.FREQUENCY_FILTER, 1f);
    private static final FilterResult FAIL_VARIANT_FILTER_RESULT = new FailFilterResult(FilterType.FREQUENCY_FILTER, 0f);
    //there's nothing really magical about a FilterResult being a Gene or Variant filter result, it's where/how they are used which makes the difference.
    //their type is mostly used for reporting which filter was passed or failed and getting the score. 
    private static final FilterResult PASS_GENE_FILTER_RESULT = new PassFilterResult(FilterType.INHERITANCE_FILTER, 1f);
    private static final FilterResult FAIL_GENE_FILTER_RESULT = new FailFilterResult(FilterType.INHERITANCE_FILTER, 0f);

    @Before
    public void setUp() {
        // variant1 is the first one in in FGFR2 gene
        variantEvaluation1 = new VariantEvaluation.VariantBuilder(10, 123353320, "C", "G").build();
        // variant2 is the second one in in FGFR2 gene
        variantEvaluation2 = new VariantEvaluation.VariantBuilder(10, 123353325, "T", "A").build();

        instance = new Gene(GENE1_SYMBOL, GENE1_ENTREZ_GENE_ID);
    }

    @Test
    public void testConstructorSetsInstanceVariables() {
        instance.addVariant(variantEvaluation1);

        List<VariantEvaluation> expectedVariantEvaluations = new ArrayList<>();
        expectedVariantEvaluations.add(variantEvaluation1);

        assertThat(instance.getGeneSymbol(), equalTo(GENE1_SYMBOL));
        assertThat(instance.getEntrezGeneID(), equalTo(GENE1_ENTREZ_GENE_ID));
        assertThat(instance.getVariantEvaluations(), equalTo(expectedVariantEvaluations));

        assertThat(instance.passedFilters(), is(true));
        assertThat(instance.getPriorityResults().isEmpty(), is(true));

        assertThat(instance.getFilterScore(), equalTo(0f));
        assertThat(instance.getPriorityScore(), equalTo(0f));
        assertThat(instance.getCombinedScore(), equalTo(0f));
    }

    @Test
    public void testGenesWithDifferentGeneSymbolsAreComparedByGeneSymbolWhenScoresAreEqual() {
        Gene gene1 = new Gene(GENE1_SYMBOL, GENE1_ENTREZ_GENE_ID);
        Gene gene2 = new Gene(GENE2_SYMBOL, GENE2_ENTREZ_GENE_ID);

        assertTrue(gene1.compareTo(gene2) < 0);
        assertTrue(gene2.compareTo(gene1) > 0);
    }

    @Test
    public void testGenesWithDifferentGeneSymbolsAreComparedByCombinedScore() {
        Gene gene1 = new Gene(GENE1_SYMBOL, GENE1_ENTREZ_GENE_ID);
        Gene gene2 = new Gene(GENE2_SYMBOL, GENE2_ENTREZ_GENE_ID);

        gene1.setCombinedScore(0.0f);
        gene2.setCombinedScore(1.0f);

        assertTrue(gene1.compareTo(gene2) > 0);
        assertTrue(gene2.compareTo(gene1) < 0);
    }

    @Test
    public void testGenesWithSameGeneSymbolsAreComparedByGeneSymbolWhenScoresAreEqual() {
        Gene gene1 = new Gene(GENE1_SYMBOL, GENE1_ENTREZ_GENE_ID);
        Gene gene2 = new Gene(GENE1_SYMBOL, GENE1_ENTREZ_GENE_ID);

        assertTrue(gene1.compareTo(gene2) == 0);
        assertTrue(gene2.compareTo(gene1) == 0);
    }

    @Test
    public void testGenesWithSameGeneSymbolsAreComparedByCombinedScore() {
        Gene gene1 = new Gene(GENE1_SYMBOL, GENE1_ENTREZ_GENE_ID);
        Gene gene2 = new Gene(GENE1_SYMBOL, GENE1_ENTREZ_GENE_ID);

        gene1.setCombinedScore(0.0f);
        gene2.setCombinedScore(1.0f);

        assertTrue(gene1.compareTo(gene2) > 0);
        assertTrue(gene2.compareTo(gene1) < 0);
    }

    @Test
    public void testPassesFilters_TrueWhenNoFiltersHaveBeenApplied() {
        assertThat(instance.passedFilters(), is(true));
    }

    @Test
    public void testPassedFilters_TrueWhenPassesGeneFilterOnly() {
        instance.addFilterResult(PASS_GENE_FILTER_RESULT);
        assertThat(instance.passedFilters(), is(true));
    }

    @Test
    public void testPassedFilters_FalseWhenFailsGeneFilterOnly() {
        instance.addFilterResult(FAIL_GENE_FILTER_RESULT);
        assertThat(instance.passedFilters(), is(false));
    }

    @Test
    public void testPassedFilters_TrueWhenPassesGeneAndVariantFilters() {
        instance.addFilterResult(PASS_GENE_FILTER_RESULT);
        variantEvaluation1.addFilterResult(PASS_VARIANT_FILTER_RESULT);
        instance.addVariant(variantEvaluation1);
        assertThat(instance.passedFilters(), is(true));
    }

    @Test
    public void testPassedFilters_FalseWhenFailsGeneFilterButPassesVariantFilter() {
        instance.addFilterResult(FAIL_GENE_FILTER_RESULT);
        variantEvaluation1.addFilterResult(PASS_VARIANT_FILTER_RESULT);
        instance.addVariant(variantEvaluation1);
        assertThat(instance.passedFilters(), is(false));
    }

    @Test
    public void testPassedFilters_FalseWhenPassesGeneFilterButFailsVariantFilters() {
        instance.addFilterResult(PASS_GENE_FILTER_RESULT);
        variantEvaluation1.addFilterResult(FAIL_VARIANT_FILTER_RESULT);
        instance.addVariant(variantEvaluation1);
        assertThat(instance.passedFilters(), is(false));
    }

    @Test
    public void testPassedFilters_TrueWhenPassesGeneFilterAndAtLeastOneVariantFilter() {
        instance.addFilterResult(PASS_GENE_FILTER_RESULT);
        variantEvaluation1.addFilterResult(FAIL_VARIANT_FILTER_RESULT);
        instance.addVariant(variantEvaluation1);
        variantEvaluation2.addFilterResult(PASS_VARIANT_FILTER_RESULT);
        instance.addVariant(variantEvaluation2);
        assertThat(instance.passedFilters(), is(true));
    }
//TODO: behaviour under consideration - better in the gene or the gene filter runner? Should it apply to all gene filters?
//    @Test
//    public void testAddingFilterResultToGeneAppliesThatResultToAllVariantsOfTheGene() {
//        //set-up gene
//        variantEvaluation1.addFilterResult(FAIL_VARIANT_FILTER_RESULT);
//        instance.addVariant(variantEvaluation1);
//        //simluate filtering
//        instance.addFilterResult(PASS_GENE_FILTER_RESULT);
//        
//        //test the variant still fails the original filter
//        assertThat(variantEvaluation1.passedFilter(FAIL_VARIANT_FILTER_RESULT.getFilterType()), is(false));
//        //but that the variant also passes the gene filter - this is OK behaviour as Variants fail fast - i.e. we really only care if a variant passed ALL filters
//        assertThat(variantEvaluation1.passedFilter(PASS_GENE_FILTER_RESULT.getFilterType()), is(true));
//    }
    
    @Test 
    public void testPassedFilter_TrueWhenGenePassesAndVariantsFailFilterOfThatType() {
        instance.addFilterResult(PASS_GENE_FILTER_RESULT);
        variantEvaluation1.addFilterResult(FAIL_GENE_FILTER_RESULT);
        instance.addVariant(variantEvaluation1);
        assertThat(instance.passedFilter(PASS_GENE_FILTER_RESULT.getFilterType()), is(true));
    }
    
    @Test 
    public void testPassedFilter_TrueWhenGeneUnfilteredAndVariantPassesFilterOfThatType() {
        variantEvaluation1.addFilterResult(PASS_VARIANT_FILTER_RESULT);
        instance.addVariant(variantEvaluation1);
        assertThat(instance.passedFilter(PASS_VARIANT_FILTER_RESULT.getFilterType()), is(true));
    }
    
    @Test 
    public void testPassedFilter_FalseWhenGeneUnfilteredAndVariantsFailFilterOfThatType() {
        variantEvaluation1.addFilterResult(FAIL_VARIANT_FILTER_RESULT);
        instance.addVariant(variantEvaluation1);
        assertThat(instance.passedFilter(FAIL_VARIANT_FILTER_RESULT.getFilterType()), is(false));
    }
    
    @Test 
    public void testPassedFilter_TrueWhenGeneUnfilteredAndAtLeastOneVariantPassesFilterOfThatType() {
        variantEvaluation1.addFilterResult(FAIL_VARIANT_FILTER_RESULT);
        instance.addVariant(variantEvaluation1);
        variantEvaluation2.addFilterResult(PASS_VARIANT_FILTER_RESULT);
        instance.addVariant(variantEvaluation2);
        assertThat(instance.passedFilter(PASS_VARIANT_FILTER_RESULT.getFilterType()), is(true));
    }

    @Test
    public void testPassesFilters_TrueWhenVariantPassesFilter() {
        variantEvaluation1.addFilterResult(PASS_VARIANT_FILTER_RESULT);
        instance.addVariant(variantEvaluation1);
        assertThat(instance.passedFilters(), is(true));
    }

    @Test
    public void testPassesFilters_TrueWhenAtLeastOneVariantPassesFilter() {
        variantEvaluation1.addFilterResult(PASS_VARIANT_FILTER_RESULT);
        instance.addVariant(variantEvaluation1);

        variantEvaluation2.addFilterResult(FAIL_VARIANT_FILTER_RESULT);
        instance.addVariant(variantEvaluation2);

        assertThat(instance.passedFilters(), is(true));
    }

    @Test
    public void testPassesFilters_FalseWhenVariantFailsFilter() {
        variantEvaluation1.addFilterResult(FAIL_VARIANT_FILTER_RESULT);
        instance.addVariant(variantEvaluation1);
        assertThat(instance.passedFilters(), is(false));
    }

    @Test
    public void testGetPassedVariantEvaluationsIsEmptyWhenVariantFailsFilter() {
        variantEvaluation1.addFilterResult(FAIL_VARIANT_FILTER_RESULT);
        instance.addVariant(variantEvaluation1);
        assertThat(instance.getPassedVariantEvaluations().isEmpty(), is(true));
    }

    @Test
    public void testGetPassedVariantEvaluations() {
        variantEvaluation1.addFilterResult(PASS_VARIANT_FILTER_RESULT);
        instance.addVariant(variantEvaluation1);

        variantEvaluation2.addFilterResult(FAIL_VARIANT_FILTER_RESULT);
        instance.addVariant(variantEvaluation2);

        List<VariantEvaluation> passedVariantEvaluations = new ArrayList<>();
        passedVariantEvaluations.add(variantEvaluation1);

        assertThat(instance.getPassedVariantEvaluations(), equalTo(passedVariantEvaluations));
    }

    @Test
    public void testCanAddAndRetrievePriorityScoreByPriorityType() {
        PriorityResult omimPriorityResult = new OMIMPriorityResult();
        PriorityType priorityType = PriorityType.OMIM_PRIORITY;

        instance.addPriorityResult(omimPriorityResult);
        instance.addPriorityResult(new ExomeWalkerPriorityResult(0.0d));
<<<<<<< HEAD
=======
        // TODO: this is odd shouldn't it actually return the Object, not the value?
>>>>>>> c84b9fc6
        assertThat(instance.getPriorityResult(priorityType), equalTo(omimPriorityResult));
    }

    @Test
    public void canInheritanceModes() {
        assertThat(instance.getInheritanceModes(), notNullValue());
        assertThat(instance.getInheritanceModes().isEmpty(), is(true));
    }

    @Test
    public void canSetAndGetInheritanceModes() {
        Set inheritanceModes = EnumSet.of(ModeOfInheritance.AUTOSOMAL_DOMINANT, ModeOfInheritance.X_DOMINANT);

        instance.setInheritanceModes(inheritanceModes);

        assertThat(instance.getInheritanceModes(), equalTo(inheritanceModes));
    }

    @Test
    public void isConsistentWithInheritanceModes() {
        Set inheritanceModes = EnumSet.of(ModeOfInheritance.AUTOSOMAL_DOMINANT, ModeOfInheritance.AUTOSOMAL_RECESSIVE,
                ModeOfInheritance.X_RECESSIVE);

        instance.setInheritanceModes(inheritanceModes);

        assertThat(instance.isConsistentWith(ModeOfInheritance.AUTOSOMAL_DOMINANT), is(true));
        assertThat(instance.isConsistentWith(ModeOfInheritance.AUTOSOMAL_RECESSIVE), is(true));
        assertThat(instance.isConsistentWith(ModeOfInheritance.X_RECESSIVE), is(true));
        assertThat(instance.isConsistentWithDominant(), is(true));
        assertThat(instance.isConsistentWithRecessive(), is(true));
        assertThat(instance.isConsistentWithX(), is(true));
    }

    @Test
    public void isConsistentWithDominantInheritanceModes() {
        Set inheritanceModes = EnumSet.of(ModeOfInheritance.AUTOSOMAL_DOMINANT);

        instance.setInheritanceModes(inheritanceModes);

        assertThat(instance.isConsistentWith(ModeOfInheritance.AUTOSOMAL_DOMINANT), is(true));
        assertThat(instance.isConsistentWith(ModeOfInheritance.AUTOSOMAL_RECESSIVE), is(false));
        assertThat(instance.isConsistentWith(ModeOfInheritance.X_RECESSIVE), is(false));
        assertThat(instance.isConsistentWithDominant(), is(true));
        assertThat(instance.isConsistentWithRecessive(), is(false));
        assertThat(instance.isConsistentWithX(), is(false));
    }

    @Test
    public void isConsistentWithRecessiveInheritanceModes() {
        Set inheritanceModes = EnumSet.of(ModeOfInheritance.AUTOSOMAL_RECESSIVE);

        instance.setInheritanceModes(inheritanceModes);

        assertThat(instance.isConsistentWith(ModeOfInheritance.AUTOSOMAL_DOMINANT), is(false));
        assertThat(instance.isConsistentWith(ModeOfInheritance.AUTOSOMAL_RECESSIVE), is(true));
        assertThat(instance.isConsistentWith(ModeOfInheritance.X_RECESSIVE), is(false));
        assertThat(instance.isConsistentWithDominant(), is(false));
        assertThat(instance.isConsistentWithRecessive(), is(true));
        assertThat(instance.isConsistentWithX(), is(false));
    }

    @Test
    public void isConsistentWithXRecessiveInheritanceModes() {
        Set inheritanceModes = EnumSet.of(ModeOfInheritance.X_RECESSIVE);

        instance.setInheritanceModes(inheritanceModes);

        assertThat(instance.isConsistentWith(ModeOfInheritance.AUTOSOMAL_DOMINANT), is(false));
        assertThat(instance.isConsistentWith(ModeOfInheritance.AUTOSOMAL_RECESSIVE), is(false));
        assertThat(instance.isConsistentWith(ModeOfInheritance.X_RECESSIVE), is(true));
        assertThat(instance.isConsistentWithDominant(), is(false));
        assertThat(instance.isConsistentWithRecessive(), is(false));
        assertThat(instance.isConsistentWithX(), is(true));
    }

    @Test
    public void testIsCompatibleWithX_falseWhenVariantsIsEmpty() {
        instance = new Gene(GENE1_SYMBOL, GENE1_ENTREZ_GENE_ID);
        assertThat(instance.isXChromosomal(), is(false));
    }

    @Test
    public void testIsCompatibleWithX_falseWhenVariantIsNotCompatibleWithX() {
        instance = new Gene(GENE1_SYMBOL, GENE1_ENTREZ_GENE_ID);
        instance.addVariant(new VariantEvaluation.VariantBuilder(1, 1, "A", "T").build());
        assertThat(instance.isXChromosomal(), is(false));
    }

    @Test
    public void testIsCompatibleWithX_trueWhenVariantIsCompatibleWithX() {
        int X_CHROMOSOME = 23;
        instance = new Gene(GENE1_SYMBOL, GENE1_ENTREZ_GENE_ID);
        instance.addVariant(new VariantEvaluation.VariantBuilder(X_CHROMOSOME, 1, "A", "T").build());
        assertThat(instance.isXChromosomal(), is(true));
    }

    @Test
    public void testIsCompatibleWithY_falseWhenVariantsIsEmpty() {
        instance = new Gene(GENE1_SYMBOL, GENE1_ENTREZ_GENE_ID);
        assertThat(instance.isYChromosomal(), is(false));
    }

    @Test
    public void testIsCompatibleWithY_falseWhenVariantIsNotCompatibleWithX() {
        instance = new Gene(GENE1_SYMBOL, GENE1_ENTREZ_GENE_ID);
        instance.addVariant(new VariantEvaluation.VariantBuilder(1, 1, "A", "T").build());
        assertThat(instance.isYChromosomal(), is(false));
    }

    @Test
    public void testIsCompatibleWithY_trueWhenVariantIsCompatibleWithX() {
        int Y_CHROMOSOME = 24;
        instance = new Gene(GENE1_SYMBOL, GENE1_ENTREZ_GENE_ID);
        instance.addVariant(new VariantEvaluation.VariantBuilder(Y_CHROMOSOME, 1, "A", "T").build());
        assertThat(instance.isYChromosomal(), is(true));
    }

    @Test
    public void testCanSetAndChangePriorityScore() {
        float firstScore = 0f;
        instance.setPriorityScore(firstScore);
        assertThat(instance.getPriorityScore(), equalTo(firstScore));

        float secondScore = 1.0f;
        instance.setPriorityScore(secondScore);
        assertThat(instance.getPriorityScore(), equalTo(secondScore));
    }

    @Test
    public void testCanSetAndChangeFilterScore() {
        float firstScore = 0f;
        instance.setFilterScore(firstScore);
        assertThat(instance.getFilterScore(), equalTo(firstScore));

        float secondScore = 1.0f;
        instance.setFilterScore(secondScore);
        assertThat(instance.getFilterScore(), equalTo(secondScore));
    }
<<<<<<< HEAD
        }
=======
}
>>>>>>> c84b9fc6
<|MERGE_RESOLUTION|>--- conflicted
+++ resolved
@@ -273,10 +273,6 @@
 
         instance.addPriorityResult(omimPriorityResult);
         instance.addPriorityResult(new ExomeWalkerPriorityResult(0.0d));
-<<<<<<< HEAD
-=======
-        // TODO: this is odd shouldn't it actually return the Object, not the value?
->>>>>>> c84b9fc6
         assertThat(instance.getPriorityResult(priorityType), equalTo(omimPriorityResult));
     }
 
@@ -415,8 +411,4 @@
         instance.setFilterScore(secondScore);
         assertThat(instance.getFilterScore(), equalTo(secondScore));
     }
-<<<<<<< HEAD
-        }
-=======
-}
->>>>>>> c84b9fc6
+}