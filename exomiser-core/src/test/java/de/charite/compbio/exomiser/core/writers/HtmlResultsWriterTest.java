--- conflicted
+++ resolved
@@ -6,53 +6,31 @@
 package de.charite.compbio.exomiser.core.writers;
 
 import de.charite.compbio.exomiser.core.dao.TestVariantFactory;
-import de.charite.compbio.exomiser.core.filters.FilterResultStatus;
-import de.charite.compbio.exomiser.core.filters.FrequencyFilterResult;
-import de.charite.compbio.exomiser.core.filters.TargetFilterResult;
-import de.charite.compbio.exomiser.core.model.frequency.Frequency;
-import de.charite.compbio.exomiser.core.model.frequency.FrequencyData;
-import de.charite.compbio.exomiser.core.model.frequency.RsId;
 import de.charite.compbio.exomiser.core.model.SampleData;
 import de.charite.compbio.exomiser.core.model.Gene;
 import de.charite.compbio.exomiser.core.ExomiserSettings;
 import de.charite.compbio.exomiser.core.Variant;
 import de.charite.compbio.exomiser.core.model.VariantEvaluation;
-import de.charite.compbio.exomiser.core.model.pathogenicity.CaddScore;
-import de.charite.compbio.exomiser.core.model.pathogenicity.MutationTasterScore;
-import de.charite.compbio.exomiser.core.model.pathogenicity.PathogenicityData;
-import de.charite.compbio.exomiser.core.model.pathogenicity.PolyPhenScore;
-import de.charite.compbio.exomiser.core.model.pathogenicity.SiftScore;
 import de.charite.compbio.exomiser.core.prioritisers.PhivePriorityResult;
 import de.charite.compbio.exomiser.core.prioritisers.OMIMPriorityResult;
-<<<<<<< HEAD
+import de.charite.compbio.exomiser.core.prioritisers.PriorityType;
 import de.charite.compbio.jannovar.pedigree.Genotype;
 
-=======
-import de.charite.compbio.exomiser.core.prioritisers.PriorityType;
-import jannovar.common.Genotype;
-import jannovar.common.VariantType;
-import jannovar.exome.Variant;
-import jannovar.genotype.GenotypeCall;
->>>>>>> 8dc0a8a3
-import java.io.File;
-import java.nio.file.Files;
 import java.nio.file.Path;
 import java.nio.file.Paths;
 import java.util.ArrayList;
 import java.util.List;
 
-import org.jsoup.Jsoup;
-import org.jsoup.nodes.Document;
 import org.junit.After;
+import org.junit.Rule;
 import org.junit.Test;
 
 import static org.junit.Assert.*;
 
 import org.junit.Before;
 import org.junit.BeforeClass;
+import org.junit.rules.TemporaryFolder;
 import org.junit.runner.RunWith;
-import org.mockito.Mock;
-import org.mockito.Mockito;
 import org.mockito.runners.MockitoJUnitRunner;
 import org.thymeleaf.TemplateEngine;
 import org.thymeleaf.templateresolver.ClassLoaderTemplateResolver;
@@ -62,35 +40,19 @@
  *
  * @author Jules Jacobsen <jules.jacobsen@sanger.ac.uk>
  */
+@RunWith(MockitoJUnitRunner.class)
 public class HtmlResultsWriterTest {
 
-<<<<<<< HEAD
-    HtmlResultsWriter instance;
+    private HtmlResultsWriter instance;
 
-    private final String testOutFileName = "testWrite.html";
+    /** The temporary folder to write files to, automatically removed after tests finish. */
+    @Rule
+    public TemporaryFolder tmpFolder = new TemporaryFolder();
 
-=======
-    private HtmlResultsWriter instance;
-    
     private static TemplateEngine templateEngine;
-    
+
     private String testOutFileName;
-    
-    private static final Integer QUALITY = 2;
-    private static final Integer READ_DEPTH = 6;
-    private static final Genotype HETEROZYGOUS = Genotype.HETEROZYGOUS;
-    private static final String GENE1_GENE_SYMBOL = "GENE1";
-    private static final int GENE1_ENTREZ_GENE_ID = 1234567;
 
-    private static final String GENE2_GENE_SYMBOL = "GENE2";
-    private static final int GENE2_ENTREZ_GENE_ID = 7654321;
-    
-    private VariantEvaluation unAnnotatedVariantEvaluation1;
-    private VariantEvaluation unAnnotatedVariantEvaluation2;
-    
-    @Mock
-    private Variant missenseVariant;
->>>>>>> 8dc0a8a3
     private VariantEvaluation missenseVariantEvaluation;
     private VariantEvaluation indelVariantEvaluation;
 
@@ -99,19 +61,7 @@
 
     private Gene gene1;
     private Gene gene2;
-<<<<<<< HEAD
 
-    @Before
-    public void setUp() {
-        instance = new HtmlResultsWriter();
-
-        TestVariantFactory varFactory = new TestVariantFactory();
-        Variant missenseVariant = varFactory.constructVariant(10, 123353297, "G", "C", Genotype.HETEROZYGOUS, 30, 0,
-                2.2);
-        Variant indelVariant = varFactory.constructVariant(7, 155604800, "C", "CTT", Genotype.HETEROZYGOUS, 30, 0, 1.0);
-
-=======
-    
     @BeforeClass
     public static void makeTemplateEngine() {
         TemplateResolver templateResolver = new ClassLoaderTemplateResolver();
@@ -122,58 +72,29 @@
         templateEngine = new TemplateEngine();
         templateEngine.setTemplateResolver(templateResolver);
     }
-    
+
     @Before
     public void setUp() {
-        
         instance = new HtmlResultsWriter(templateEngine);
-        
-        setUpVariants();
 
-    }
+        TestVariantFactory varFactory = new TestVariantFactory();
+        Variant missenseVariant = varFactory.constructVariant(10, 123353297, "G", "C", Genotype.HETEROZYGOUS, 30, 0,
+                2.2);
+        Variant indelVariant = varFactory.constructVariant(7, 155604800, "C", "CTT", Genotype.HETEROZYGOUS, 30, 0, 1.0);
 
-    private void setUpVariants() {
-        GenotypeCall genotypeCall = new GenotypeCall(Genotype.HETEROZYGOUS, 30, 6);
-    
-        Variant unannotatedVariant1 = new Variant((byte)1, 1, "A", "T", genotypeCall, 2.2f, "Unannotated variant");
-        unAnnotatedVariantEvaluation1 = new VariantEvaluation(unannotatedVariant1);
-        
-        Variant unannotatedVariant2 = new Variant((byte)2, 2, "T", "AAA", genotypeCall, 2.2f, "Unannotated variant");
-        unAnnotatedVariantEvaluation2 = new VariantEvaluation(unannotatedVariant2);
-        
-       
-        Mockito.when(missenseVariant.getGeneSymbol()).thenReturn(GENE1_GENE_SYMBOL);
-        Mockito.when(missenseVariant.getEntrezGeneID()).thenReturn(GENE1_ENTREZ_GENE_ID);
-        Mockito.when(missenseVariant.getChromosomeAsByte()).thenReturn((byte) 1);
-        Mockito.when(missenseVariant.get_position()).thenReturn(1);
-        Mockito.when(missenseVariant.get_ref()).thenReturn("A");
-        Mockito.when(missenseVariant.get_alt()).thenReturn("T");
-        Mockito.when(missenseVariant.getGenotype()).thenReturn(genotypeCall);
-        Mockito.when(missenseVariant.getVariantPhredScore()).thenReturn(2.2f);
-        Mockito.when(missenseVariant.getVariantReadDepth()).thenReturn(READ_DEPTH);
-        Mockito.when(missenseVariant.getVariantTypeConstant()).thenReturn(VariantType.MISSENSE);
->>>>>>> 8dc0a8a3
         missenseVariantEvaluation = new VariantEvaluation(missenseVariant);
         indelVariantEvaluation = new VariantEvaluation(indelVariant);
 
         gene1 = new Gene(missenseVariantEvaluation);
         gene2 = new Gene(indelVariantEvaluation);
-<<<<<<< HEAD
 
-        gene1.addPriorityResult(new ExomiserMousePriorityResult("MGI:12345", "Gene1", 0.99f));
-        gene2.addPriorityResult(new ExomiserMousePriorityResult("MGI:54321", "Gene2", 0.98f));
-
-=======
-    
         gene1.addPriorityResult(new PhivePriorityResult("MGI:12345", "Gene1", 0.99f));
         gene2.addPriorityResult(new PhivePriorityResult("MGI:54321", "Gene2", 0.98f));
-        
->>>>>>> 8dc0a8a3
+
         OMIMPriorityResult gene1PriorityScore = new OMIMPriorityResult();
         gene1PriorityScore.addRow("OMIM:12345", "OMIM:67890", "Disease syndrome", 'D', 'D', 1f);
         gene1.addPriorityResult(gene1PriorityScore);
         gene2.addPriorityResult(new OMIMPriorityResult());
-<<<<<<< HEAD
 
         Variant unannotatedVariant = varFactory.constructVariant(5, 10, "C", "T", Genotype.HETEROZYGOUS, 30, 0, 1.0);
         unAnnotatedVariantEvaluation1 = new VariantEvaluation(unannotatedVariant);
@@ -182,14 +103,7 @@
 
     @After
     public void tearDown() {
-        // Paths.get(testOutFileName).toFile().delete();
-=======
-    }
-    
-    @After
-    public void tearDown() {
         Paths.get(testOutFileName).toFile().delete();
->>>>>>> 8dc0a8a3
     }
 
     private SampleData makeSampleData(List<Gene> genes, List<VariantEvaluation> variantEvaluations) {
@@ -212,19 +126,14 @@
                 .outFileName(testOutFileName).build();
 
         instance.writeFile(sampleData, settings);
-<<<<<<< HEAD
-
-        assertTrue(Paths.get(testOutFileName).toFile().exists());
-=======
         Path testOutFile = Paths.get(testOutFileName);
         assertTrue(testOutFile.toFile().exists());
-        
->>>>>>> 8dc0a8a3
+
     }
 
     @Test
     public void testWriteTemplateWithUnAnnotatedVariantData() throws Exception {
-        testOutFileName = "testWriteTemplateWithUnAnnotatedVariantData.html";
+        testOutFileName = tmpFolder.newFile("testWriteTemplateWithUnAnnotatedVariantData.html").toString();
         List<VariantEvaluation> variantData = new ArrayList<>();
         variantData.add(unAnnotatedVariantEvaluation1);
         variantData.add(unAnnotatedVariantEvaluation2);
@@ -232,23 +141,14 @@
         ExomiserSettings settings = getSettingsBuilder().outFileName(testOutFileName).build();
 
         instance.writeFile(sampleData, settings);
-<<<<<<< HEAD
 
-        File input = new File(testOutFilename);
-        Document doc = Jsoup.parse(input, "UTF-8", "http://example.com/");
-        System.out.println(doc.toString());
-        // assertTrue(doc.contains("Unanalysed Variants"));
-=======
-        
         Path testOutFile = Paths.get(testOutFileName);
         assertTrue(testOutFile.toFile().exists());
-        
->>>>>>> 8dc0a8a3
     }
 
     @Test
     public void testWriteTemplateWithUnAnnotatedVariantDataAndGenes() throws Exception {
-        testOutFileName = "testWriteTemplateWithUnAnnotatedVariantDataAndGenes.html";
+        testOutFileName = tmpFolder.newFile("testWriteTemplateWithUnAnnotatedVariantDataAndGenes.html").toString();
         List<VariantEvaluation> variantData = new ArrayList<>();
         variantData.add(unAnnotatedVariantEvaluation1);
         variantData.add(unAnnotatedVariantEvaluation2);
@@ -263,7 +163,6 @@
         instance.writeFile(sampleData, settings);
         Path testOutFile = Paths.get(testOutFileName);
         assertTrue(testOutFile.toFile().exists());
-        
     }
 
     private static ExomiserSettings.SettingsBuilder getSettingsBuilder() {
