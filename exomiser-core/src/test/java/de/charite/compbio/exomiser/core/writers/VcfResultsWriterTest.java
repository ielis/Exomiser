--- conflicted
+++ resolved
@@ -55,16 +55,12 @@
             + "##FILTER=<ID=INTERVAL_FILTER,Description=\"Interval\">\n"
             + "##FILTER=<ID=KNOWN_VARIANT_FILTER,Description=\"Known variant\">\n"
             + "##FILTER=<ID=PATHOGENICITY_FILTER,Description=\"Pathogenicity\">\n"
-<<<<<<< HEAD
-            + "##FILTER=<ID=PRIORITY_SCORE_FILTER,Description=\"Gene priority score\">\n"
             + "##FILTER=<ID=QUALITY_FILTER,Description=\"Quality\">\n"
             + "##FILTER=<ID=REGULATORY_FEATURE_FILTER,Description=\"Regulatory Feature\">\n"
-            + "##FILTER=<ID=TARGET_FILTER,Description=\"Target\">\n"
-=======
             + "##FILTER=<ID=PRIORITY_SCORE_FILTER,Description=\"Gene priority score\">\n" 
             + "##FILTER=<ID=QUALITY_FILTER,Description=\"Quality\">\n"
+            + "##FILTER=<ID=REGULATORY_FEATURE_FILTER,Description=\"Regulatory Feature\">\n"
             + "##FILTER=<ID=VARIANT_EFFECT_FILTER,Description=\"Target\">\n"
->>>>>>> 60850172
             + "##INFO=<ID=ANN,Number=1,Type=String,Description=\"Functional annotations:'Allele|Annotation|Annotation_Impact|Gene_Name|Gene_ID|Feature_Type|Feature_ID|Transcript_BioType|Rank|HGVS.c|HGVS.p|cDNA.pos / cDNA.length|CDS.pos / CDS.length|AA.pos / AA.length|Distance|ERRORS / WARNINGS / INFO'\">\n"
             + "##INFO=<ID=EFFECT,Number=1,Type=String,Description=\"variant effect (UTR5,UTR3,intronic,splicing,missense,stoploss,stopgain,startloss,duplication,frameshift-insertion,frameshift-deletion,non-frameshift-deletion,non-frameshift-insertion,synonymous)\">\n"
             + "##INFO=<ID=EXOMISER_GENE,Number=1,Type=String,Description=\"Exomiser gene\">\n"
